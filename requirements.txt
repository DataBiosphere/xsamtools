<<<<<<< HEAD
terra-notebook-utils >= 0.4.1, < 0.5.0
cli-builder
numpy
=======
terra-notebook-utils >= 0.6.1, < 0.7.0
cli-builder >= 0.1.4, < 0.2.0
>>>>>>> a27853ce
<|MERGE_RESOLUTION|>--- conflicted
+++ resolved
@@ -1,8 +1,3 @@
-<<<<<<< HEAD
-terra-notebook-utils >= 0.4.1, < 0.5.0
-cli-builder
-numpy
-=======
 terra-notebook-utils >= 0.6.1, < 0.7.0
 cli-builder >= 0.1.4, < 0.2.0
->>>>>>> a27853ce
+numpy