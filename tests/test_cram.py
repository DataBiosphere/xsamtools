#!/usr/bin/env python
import os
import sys
import unittest
import subprocess
import logging

from uuid import uuid4

pkg_root = os.path.abspath(os.path.join(os.path.dirname(__file__), '..'))  # noqa
sys.path.insert(0, pkg_root)  # noqa

from tests.infra import SuppressWarningsMixin  # noqa
from xsamtools import cram  # noqa
from xsamtools.misc_utils import SubprocessErrorStdError

log = logging.getLogger(__name__)


class TestCram(SuppressWarningsMixin, unittest.TestCase):
    @classmethod
    def setUpClass(cls) -> None:
        # TODO: Add blob exists check to xsamtools.gs_utils and conditionally repopulate fixtures if missing
        cls.clean_up = []
        cls.cram_gs_path = 'gs://lons-test/ce#5b.cram'
        cls.cram_local_path = os.path.join(pkg_root, 'tests/fixtures/ce#5b.cram')
        cls.crai_gs_path = 'gs://lons-test/ce#5b.cram.crai'
        cls.crai_local_path = os.path.join(pkg_root, 'tests/fixtures/ce#5b.cram.crai')
        # basically the entire contents of ce#5b.cram
        cls.regions = {
            'CHROMOSOME_I': {
                'expected_output':
                    b'I\t16\tCHROMOSOME_I\t2\t1\t27M1D73M\t*\t0\t0\tCCTAGCCCTAACCCTAACCCTAAC'
                    b'CCTAGCCTAAGCCTAAGCCTAAGCCTAAGCCTAAGCCTAAGCCTAAGCCTAAGCCTAAGCCTAAGCCTAA'
                    b'GCCTAA\t#############################@B?8B?BA@@DDBCDDCBC@CDCDCCCCCCCCC'
                    b'CCCCCCCCCCCCCCCCCCCCCCCCCCCCCCCCCCCCCC\tXG:i:1\tXM:i:5\tXN:i:0\tXO:i:1'
                    b'\tXS:i:-18\tAS:i:-18\tYT:Z:UU\tMD:Z:4A0G5G5G5G3^A73\tNM:i:6\n'
            },
            'CHROMOSOME_II': {
                'expected_output':
                    b'II.14978392\t16\tCHROMOSOME_II\t2\t1\t27M1D73M\t*\t0\t0\tCCTAGCCCTAACC'
                    b'CTAACCCTAACCCTAGCCTAAGCCTAAGCCTAAGCCTAAGCCTAAGCCTAAGCCTAAGCCTAAGCCTAAG'
                    b'CCTAAGCCTAAGCCTAA\t#############################@B?8B?BA@@DDBCDDCBC@CD'
                    b'CDCCCCCCCCCCCCCCCCCCCCCCCCCCCCCCCCCCCCCCCCCCCCCCC\tXG:i:1\tXM:i:5\tXN:'
                    b'i:0\tXO:i:1\tXS:i:-18\tAS:i:-18\tYT:Z:UU\tMD:Z:1T0A4T0A1G2T0A1G2T0A1G2'
                    b'T0A0^A0G0C1T0A1G0C1T0A1G0C1T0A1G0C1T0A1G0C1T0A1G0C1T0A1G0C1T0A1G0C1T0A'
                    b'1G0C1T0A1G0C1T0A1G0C1T0A1G0C1T0A1G0\tNM:i:63\n'
            },
            'CHROMOSOME_III': {
                'expected_output':
                    b'III\t16\tCHROMOSOME_III\t2\t1\t27M1D73M\t*\t0\t0\tCCTAGCCCTAACCCTAACCC'
                    b'TAACCCTAGCCTAAGCCTAAGCCTAAGCCTAAGCCTAAGCCTAAGCCTAAGCCTAAGCCTAAGCCTAAGC'
                    b'CTAAGCCTAA\t#############################@B?8B?BA@@DDBCDDCBC@CDCDCCCCC'
                    b'CCCCCCCCCCCCCCCCCCCCCCCCCCCCCCCCCCCCCCCCCC\tXG:i:1\tXM:i:5\tXN:i:0\tXO'
                    b':i:1\tXS:i:-18\tAS:i:-18\tYT:Z:UU\tMD:Z:1T0A4T0A1G2T0A1G2T0A1G2T0A0^A0'
                    b'G0C1T0A1G0C1T0A1G0C1T0A1G0C1T0A1G0C1T0A1G0C1T0A1G0C1T0A1G0C1T0A1G0C1T0'
                    b'A1G0C1T0A1G0C1T0A1G0C1T0A1G0\tNM:i:63\n'
            },
            'CHROMOSOME_IV': {
                'expected_output':
                    b'IV\t16\tCHROMOSOME_IV\t2\t1\t27M1D73M\t*\t0\t0\tCCTAGCCCTAACCCTAACCCTA'
                    b'ACCCTAGCCTAAGCCTAAGCCTAAGCCTAAGCCTAAGCCTAAGCCTAAGCCTAAGCCTAAGCCTAAGCCT'
                    b'AAGCCTAA\t#############################@B?8B?BA@@DDBCDDCBC@CDCDCCCCCCC'
                    b'CCCCCCCCCCCCCCCCCCCCCCCCCCCCCCCCCCCCCCCC\tXG:i:1\tXM:i:5\tXN:i:0\tXO:i'
                    b':1\tXS:i:-18\tAS:i:-18\tYT:Z:UU\tMD:Z:1T0A4T0A1G2T0A1G2T0A1G2T0A0^A0G0'
                    b'C1T0A1G0C1T0A1G0C1T0A1G0C1T0A1G0C1T0A1G0C1T0A1G0C1T0A1G0C1T0A1G0C1T0A1'
                    b'G0C1T0A1G0C1T0A1G0C1T0A1G0\tNM:i:63\n'
            },
            'CHROMOSOME_V': {
                'expected_output':
                    b'V\t16\tCHROMOSOME_V\t2\t1\t27M1D73M\t*\t0\t0\tCCTAGCCCTAACCCTAACCCTAAC'
                    b'CCTAGCCTAAGCCTAAGCCTAAGCCTAAGCCTAAGCCTAAGCCTAAGCCTAAGCCTAAGCCTAAGCCTAA'
                    b'GCCTAA\t#############################@B?8B?BA@@DDBCDDCBC@CDCDCCCCCCCCC'
                    b'CCCCCCCCCCCCCCCCCCCCCCCCCCCCCCCCCCCCCC\tXG:i:1\tXM:i:5\tXN:i:0\tXO:i:1'
                    b'\tXS:i:-18\tAS:i:-18\tYT:Z:UU\tMD:Z:0A0A1T0C1T0A0A0G0C1T0A0A0G0C1T0A0A'
                    b'0G0C1T0A0A0^G0C0C0T0A0A0G0C0C0T0A0A0G0C0C0T0A0A0G0C0C0T0A0A0G0C0C0T0A0'
                    b'A0G0C0C0T0A0A0G0C0C0T0A0A0G0C0C0T0A0A0G0C0C0T0A0A0G0C0C0T0A0A0G0C0C0T0'
                    b'A0A0G0C0C0T0A0A0G0C0\tNM:i:96\n'
                    b''
                    b'VI\t0\tCHROMOSOME_V\t10\t1\t7S20M1D23M10I30M10S\t*\t0\t0\tAGCCTAAGCCTA'
                    b'AGCCTAAGCCTAAGCTAAGCCTAAGCCTAAGCCTAAGCTTTTTTTTTTCTAAGCCTAAGCCTAAGCCTAA'
                    b'GCCTAAGCCTAAGCCTAA\t*\tMD:Z:0A0G1C0T1A0G1C0T1A0G1C0T1A0G0^C0C0T1A0G1C0'
                    b'T1A0G1C0T1A0G1C0T1A0G1C0T1A0G1C0T1A0G1C0T1A0G1C0T1A0G1C0T1A0G0\tNM:i:6'
                    b'1\n'
                    b''
                    b'VI\t256\tCHROMOSOME_V\t10\t1\t7S20M1D23M10I30M10S\t*\t0\t0\tNNNNNNNAGC'
                    b'CTAAGCCTAAGCCTAAGCTAAGCCTAAGCCTAAGCCTAAGNNNNNNNNNNCCTAAGCCTAAGCCTAAGCC'
                    b'TAAGCCTAAGNNNNNNNNNN\t*\tMD:Z:20^C53\tNM:i:11\n'
            },
            # this one doesn't exist in the file
            'CHROMOSOME_VI': {
                'expected_output':
                    b''
            },
        }

    @classmethod
    def tearDownClass(cls) -> None:
        for file in cls.clean_up:
            if os.path.exists(file):
                os.remove(file)

    def assert_cram_view_with_no_regions_generates_identical_output(self, cram_uri, crai_uri):
        # use samtools to create a cram file from a cram file with no regions specified
        cram_output = cram.view(cram=cram_uri, crai=crai_uri, regions=None, cram_format=True)
        self.clean_up.append(cram_output)

        # view the INPUT cram as human readable
        cmd = f'samtools view {self.cram_local_path} -X {self.crai_local_path}'
        p = subprocess.Popen(cmd, shell=True, stdout=subprocess.PIPE, stderr=subprocess.PIPE)
        expected_sam_stdout, _ = p.communicate()

        # view the OUTPUT cram as human readable
        cmd = f'samtools view {cram_output} -X {self.crai_local_path}'
        p = subprocess.Popen(cmd, shell=True, stdout=subprocess.PIPE, stderr=subprocess.PIPE)
        sam_stdout, _ = p.communicate()

        # check that they are the same and that the length is not zero
        self.assertTrue(expected_sam_stdout == sam_stdout)
        self.assertTrue(len(sam_stdout) > 2000)

        # NOTE: Cannot use: self.assertEqual(os.stat(cram_output).st_size, os.stat(self.test_cram).st_size)
        # The content of the cram files is the same, but the output cram is more deeply compressed.
        # The output file size may continue to change as the samtools version, and the cram spec changes.
        # This check allows us to change samtools versions without significant changes to the test.

    def cram_cli(self, cram_uri, crai_uri):
        output_file = str(uuid4())
        self.clean_up.append(output_file)
        cmd = f'xsamtools cram view --cram {cram_uri} --crai {crai_uri} -C --output {output_file}'
        log.info(f'Now running: {cmd}')
        p = subprocess.run(cmd, shell=True, stdout=subprocess.PIPE, stderr=subprocess.PIPE, check=True)
        self.clean_up.append(p.stdout)

        # samtools can't handle gs uris
        if cram_uri == self.cram_gs_path:
            cram_uri = self.cram_local_path
        if crai_uri == self.crai_gs_path:
            crai_uri = self.crai_local_path

        # view the INPUT cram as human readable
        cmd = f'samtools view {cram_uri} -X {crai_uri}'
        log.info(f'Now running: {cmd}')
        p = subprocess.run(cmd, shell=True, stdout=subprocess.PIPE, stderr=subprocess.PIPE, check=True)
        input_contents = p.stdout

        # view the OUTPUT cram as human readable
        cmd = f'samtools view {output_file} -X {crai_uri}'
        log.info(f'Now running: {cmd}')
        p = subprocess.run(cmd, shell=True, stdout=subprocess.PIPE, stderr=subprocess.PIPE, check=True)
        output_contents = p.stdout
        assert input_contents == output_contents


    def cram_view_with_regions(self, cram_uri, crai_uri, regions):
        cram_output = cram.view(cram=cram_uri, crai=crai_uri, regions=regions, cram_format=True)
        self.clean_up.append(cram_output)

        # view the OUTPUT cram as human readable
        cmd = f'samtools view {cram_output} -X {self.crai_local_path}'
        log.info(f'Now running: {cmd}')
        p = subprocess.Popen(cmd, shell=True, stdout=subprocess.PIPE, stderr=subprocess.PIPE)
        sam_stdout, samtools_error = p.communicate()
        return sam_stdout, samtools_error

    def run_cram_view_api_with_regions(self, cram, crai):
        for region in self.regions:
            with self.subTest(f'xsamtools view cram file:// {region}'):
                stdout, stderr = self.cram_view_with_regions(cram, crai, regions=region)
                self.assertEqual(stdout, self.regions[region]['expected_output'])

            # these don't change the output with the normal samtools command?
            # we still need to test them but...
            # TODO: make a better test for these
            for subregion in ['1', '10', '3-100']:
                with self.subTest(f'xsamtools view cram file:// {region}:{subregion}'):
                    stdout, stderr = self.cram_view_with_regions(cram, crai, regions=f'{region}:{subregion}')
                    self.assertEqual(stdout, self.regions[region]['expected_output'])

        test_regions = 'CHROMOSOME_I,CHROMOSOME_V'
        with self.subTest(f'Test xsamtools view cram with regions: "{test_regions}"'):
            stdout, stderr = self.cram_view_with_regions(cram, crai, regions=test_regions)
            self.assertEqual(stdout, self.regions['CHROMOSOME_I']['expected_output'] +
                                     self.regions['CHROMOSOME_V']['expected_output'])

        test_regions = 'CHROMOSOME_I,CHROMOSOME_III,CHROMOSOME_IV'
        with self.subTest(f'Test xsamtools view cram with regions: "{test_regions}"'):
            stdout, stderr = self.cram_view_with_regions(cram, crai, regions=test_regions)
            self.assertEqual(stdout, self.regions['CHROMOSOME_I']['expected_output'] +
                                     self.regions['CHROMOSOME_III']['expected_output'] +
                                     self.regions['CHROMOSOME_IV']['expected_output'])

        test_regions = 'CHROMOSOME_I,CHROMOSOME_III:1,CHROMOSOME_IV'
        with self.subTest(f'Test xsamtools view cram with regions: "{test_regions}"'):
            stdout, stderr = self.cram_view_with_regions(cram, crai, regions=test_regions)
            self.assertEqual(stdout, self.regions['CHROMOSOME_I']['expected_output'] +
                                     self.regions['CHROMOSOME_III']['expected_output'] +
                                     self.regions['CHROMOSOME_IV']['expected_output'])

        test_regions = 'CHROMOSOME_I,CHROMOSOME_III,CHROMOSOME_IV:10-1000'
        with self.subTest(f'Test xsamtools view cram with regions: "{test_regions}"'):
            stdout, stderr = self.cram_view_with_regions(cram, crai, regions=test_regions)
            self.assertEqual(stdout, self.regions['CHROMOSOME_I']['expected_output'] +
                                     self.regions['CHROMOSOME_III']['expected_output'] +
                                     self.regions['CHROMOSOME_IV']['expected_output'])

    def test_cram_view_cli_with_no_regions(self):
        with self.subTest('[CLI] View cram for local files (no regions).'):
            self.cram_cli(self.cram_local_path, self.crai_local_path)

        with self.subTest('[CLI] View cram for gs:// files (no regions).'):
            self.cram_cli(self.cram_gs_path, self.crai_gs_path)

    def test_cram_view_api_with_no_regions(self):
        with self.subTest('[API] View cram for local files (no regions).'):
            self.assert_cram_view_with_no_regions_generates_identical_output(self.cram_local_path, self.crai_local_path)

        with self.subTest('[API] View cram for gs:// files (no regions).'):
            self.assert_cram_view_with_no_regions_generates_identical_output(self.cram_gs_path, self.crai_gs_path)

    def test_cram_view_api_with_regions(self):
        with self.subTest('[API] View cram for local files (regions).'):
            self.run_cram_view_api_with_regions(self.cram_local_path, self.crai_local_path)

        with self.subTest('[API] View cram for gs:// files (regions).'):
            self.run_cram_view_api_with_regions(self.cram_gs_path, self.crai_gs_path)

<<<<<<< HEAD
    def test_samtools_prints_stderr_exception(self):
        nonexistent_output = 'nonexistent_output'
        self.clean_up.append(nonexistent_output)
        with self.subTest('Assert cram.write_final_file_with_samtools() raises SubprocessErrorStdError.'):
            with self.assertRaises(SubprocessErrorStdError) as e:
                cram.write_final_file_with_samtools('nonexistent_cram', None, None, True, nonexistent_output)
            self.assertEqual(e.exception.returncode, 1)

        with self.subTest('Assert cram.write_final_file_with_samtools() prints useful stderr.'):
            exc = ''
            try:
                cram.write_final_file_with_samtools('nonexistent_cram', None, None, True, nonexistent_output)
            except:
                import traceback
                exc = traceback.format_exc()
            for error_msg in [
                '[E::hts_open_format] Failed to open file "nonexistent_cram" : No such file or directory',
                'samtools view: failed to open "nonexistent_cram" for reading: No such file or directory'
            ]:
                self.assertIn(error_msg, exc, exc)
=======
    def test_read_crai(self):
        self.assertEqual(len(cram.get_crai_indices(self.crai_local_path)), 5)

>>>>>>> c784ed59

if __name__ == '__main__':
    unittest.main()<|MERGE_RESOLUTION|>--- conflicted
+++ resolved
@@ -225,7 +225,6 @@
         with self.subTest('[API] View cram for gs:// files (regions).'):
             self.run_cram_view_api_with_regions(self.cram_gs_path, self.crai_gs_path)
 
-<<<<<<< HEAD
     def test_samtools_prints_stderr_exception(self):
         nonexistent_output = 'nonexistent_output'
         self.clean_up.append(nonexistent_output)
@@ -246,11 +245,9 @@
                 'samtools view: failed to open "nonexistent_cram" for reading: No such file or directory'
             ]:
                 self.assertIn(error_msg, exc, exc)
-=======
+
     def test_read_crai(self):
         self.assertEqual(len(cram.get_crai_indices(self.crai_local_path)), 5)
 
->>>>>>> c784ed59
-
 if __name__ == '__main__':
     unittest.main()