#!/usr/bin/env python
import io
import os
import sys
import unittest
import subprocess
import logging

from uuid import uuid4
from typing import List

pkg_root = os.path.abspath(os.path.join(os.path.dirname(__file__), '..'))  # noqa
sys.path.insert(0, pkg_root)  # noqa

from tests.infra import SuppressWarningsMixin  # noqa
from xsamtools import cram  # noqa

log = logging.getLogger(__name__)


class TestCram(SuppressWarningsMixin, unittest.TestCase):
    # TODO: Add blob exists check to xsamtools.gs_utils and conditionally repopulate fixtures if missing
    clean_up: List[str] = []
    cram_gs_path = 'gs://lons-test/ce#5b.cram'
    cram_local_path = os.path.join(pkg_root, 'tests/fixtures/ce#5b.cram')
    crai_gs_path = 'gs://lons-test/ce#5b.cram.crai'
    crai_local_path = os.path.join(pkg_root, 'tests/fixtures/ce#5b.cram.crai')
    # basically the entire contents of ce#5b.cram
    regions = {
        'CHROMOSOME_I': {
            'expected_output':
                b'I\t16\tCHROMOSOME_I\t2\t1\t27M1D73M\t*\t0\t0\tCCTAGCCCTAACCCTAACCCTAAC'
                b'CCTAGCCTAAGCCTAAGCCTAAGCCTAAGCCTAAGCCTAAGCCTAAGCCTAAGCCTAAGCCTAAGCCTAA'
                b'GCCTAA\t#############################@B?8B?BA@@DDBCDDCBC@CDCDCCCCCCCCC'
                b'CCCCCCCCCCCCCCCCCCCCCCCCCCCCCCCCCCCCCC\tXG:i:1\tXM:i:5\tXN:i:0\tXO:i:1'
                b'\tXS:i:-18\tAS:i:-18\tYT:Z:UU\tMD:Z:4A0G5G5G5G3^A73\tNM:i:6\n'
        },
        'CHROMOSOME_II': {
            'expected_output':
                b'II.14978392\t16\tCHROMOSOME_II\t2\t1\t27M1D73M\t*\t0\t0\tCCTAGCCCTAACC'
                b'CTAACCCTAACCCTAGCCTAAGCCTAAGCCTAAGCCTAAGCCTAAGCCTAAGCCTAAGCCTAAGCCTAAG'
                b'CCTAAGCCTAAGCCTAA\t#############################@B?8B?BA@@DDBCDDCBC@CD'
                b'CDCCCCCCCCCCCCCCCCCCCCCCCCCCCCCCCCCCCCCCCCCCCCCCC\tXG:i:1\tXM:i:5\tXN:'
                b'i:0\tXO:i:1\tXS:i:-18\tAS:i:-18\tYT:Z:UU\tMD:Z:1T0A4T0A1G2T0A1G2T0A1G2'
                b'T0A0^A0G0C1T0A1G0C1T0A1G0C1T0A1G0C1T0A1G0C1T0A1G0C1T0A1G0C1T0A1G0C1T0A'
                b'1G0C1T0A1G0C1T0A1G0C1T0A1G0C1T0A1G0\tNM:i:63\n'
        },
        'CHROMOSOME_III': {
            'expected_output':
                b'III\t16\tCHROMOSOME_III\t2\t1\t27M1D73M\t*\t0\t0\tCCTAGCCCTAACCCTAACCC'
                b'TAACCCTAGCCTAAGCCTAAGCCTAAGCCTAAGCCTAAGCCTAAGCCTAAGCCTAAGCCTAAGCCTAAGC'
                b'CTAAGCCTAA\t#############################@B?8B?BA@@DDBCDDCBC@CDCDCCCCC'
                b'CCCCCCCCCCCCCCCCCCCCCCCCCCCCCCCCCCCCCCCCCC\tXG:i:1\tXM:i:5\tXN:i:0\tXO'
                b':i:1\tXS:i:-18\tAS:i:-18\tYT:Z:UU\tMD:Z:1T0A4T0A1G2T0A1G2T0A1G2T0A0^A0'
                b'G0C1T0A1G0C1T0A1G0C1T0A1G0C1T0A1G0C1T0A1G0C1T0A1G0C1T0A1G0C1T0A1G0C1T0'
                b'A1G0C1T0A1G0C1T0A1G0C1T0A1G0\tNM:i:63\n'
        },
        'CHROMOSOME_IV': {
            'expected_output':
                b'IV\t16\tCHROMOSOME_IV\t2\t1\t27M1D73M\t*\t0\t0\tCCTAGCCCTAACCCTAACCCTA'
                b'ACCCTAGCCTAAGCCTAAGCCTAAGCCTAAGCCTAAGCCTAAGCCTAAGCCTAAGCCTAAGCCTAAGCCT'
                b'AAGCCTAA\t#############################@B?8B?BA@@DDBCDDCBC@CDCDCCCCCCC'
                b'CCCCCCCCCCCCCCCCCCCCCCCCCCCCCCCCCCCCCCCC\tXG:i:1\tXM:i:5\tXN:i:0\tXO:i'
                b':1\tXS:i:-18\tAS:i:-18\tYT:Z:UU\tMD:Z:1T0A4T0A1G2T0A1G2T0A1G2T0A0^A0G0'
                b'C1T0A1G0C1T0A1G0C1T0A1G0C1T0A1G0C1T0A1G0C1T0A1G0C1T0A1G0C1T0A1G0C1T0A1'
                b'G0C1T0A1G0C1T0A1G0C1T0A1G0\tNM:i:63\n'
        },
        'CHROMOSOME_V': {
            'expected_output':
                b'V\t16\tCHROMOSOME_V\t2\t1\t27M1D73M\t*\t0\t0\tCCTAGCCCTAACCCTAACCCTAAC'
                b'CCTAGCCTAAGCCTAAGCCTAAGCCTAAGCCTAAGCCTAAGCCTAAGCCTAAGCCTAAGCCTAAGCCTAA'
                b'GCCTAA\t#############################@B?8B?BA@@DDBCDDCBC@CDCDCCCCCCCCC'
                b'CCCCCCCCCCCCCCCCCCCCCCCCCCCCCCCCCCCCCC\tXG:i:1\tXM:i:5\tXN:i:0\tXO:i:1'
                b'\tXS:i:-18\tAS:i:-18\tYT:Z:UU\tMD:Z:0A0A1T0C1T0A0A0G0C1T0A0A0G0C1T0A0A'
                b'0G0C1T0A0A0^G0C0C0T0A0A0G0C0C0T0A0A0G0C0C0T0A0A0G0C0C0T0A0A0G0C0C0T0A0'
                b'A0G0C0C0T0A0A0G0C0C0T0A0A0G0C0C0T0A0A0G0C0C0T0A0A0G0C0C0T0A0A0G0C0C0T0'
                b'A0A0G0C0C0T0A0A0G0C0\tNM:i:96\n'
                b''
                b'VI\t0\tCHROMOSOME_V\t10\t1\t7S20M1D23M10I30M10S\t*\t0\t0\tAGCCTAAGCCTA'
                b'AGCCTAAGCCTAAGCTAAGCCTAAGCCTAAGCCTAAGCTTTTTTTTTTCTAAGCCTAAGCCTAAGCCTAA'
                b'GCCTAAGCCTAAGCCTAA\t*\tMD:Z:0A0G1C0T1A0G1C0T1A0G1C0T1A0G0^C0C0T1A0G1C0'
                b'T1A0G1C0T1A0G1C0T1A0G1C0T1A0G1C0T1A0G1C0T1A0G1C0T1A0G1C0T1A0G0\tNM:i:6'
                b'1\n'
                b''
                b'VI\t256\tCHROMOSOME_V\t10\t1\t7S20M1D23M10I30M10S\t*\t0\t0\tNNNNNNNAGC'
                b'CTAAGCCTAAGCCTAAGCTAAGCCTAAGCCTAAGCCTAAGNNNNNNNNNNCCTAAGCCTAAGCCTAAGCC'
                b'TAAGCCTAAGNNNNNNNNNN\t*\tMD:Z:20^C53\tNM:i:11\n'
        },
        # this one doesn't exist in the file
        'CHROMOSOME_VI': {
            'expected_output':
                b''
        },
    }

    @classmethod
    def tearDownClass(cls) -> None:
        for file in cls.clean_up:
            if os.path.exists(file):
                os.remove(file)

    def assert_cram_view_with_no_regions_generates_identical_output(self, cram_uri, crai_uri):
        # use samtools to create a cram file from a cram file with no regions specified
        cram_output = cram.view(cram=cram_uri, crai=crai_uri, regions=None, cram_format=True)
        self.clean_up.append(cram_output)

        # view the INPUT cram as human readable
        cmd = f'samtools view {self.cram_local_path} -X {self.crai_local_path}'
        p = subprocess.Popen(cmd, shell=True, stdout=subprocess.PIPE, stderr=subprocess.PIPE)
        expected_sam_stdout, _ = p.communicate()

        # view the OUTPUT cram as human readable
        cmd = f'samtools view {cram_output} -X {self.crai_local_path}'
        p = subprocess.Popen(cmd, shell=True, stdout=subprocess.PIPE, stderr=subprocess.PIPE)
        sam_stdout, _ = p.communicate()

        # check that they are the same and that the length is not zero
        self.assertTrue(expected_sam_stdout == sam_stdout)
        self.assertTrue(len(sam_stdout) > 2000)

        # NOTE: Cannot use: self.assertEqual(os.stat(cram_output).st_size, os.stat(self.test_cram).st_size)
        # The content of the cram files is the same, but the output cram is more deeply compressed.
        # The output file size may continue to change as the samtools version, and the cram spec changes.
        # This check allows us to change samtools versions without significant changes to the test.

    def cram_cli(self, cram_uri, crai_uri):
        output_file = str(uuid4())
        self.clean_up.append(output_file)
        cmd = f'xsamtools cram view --cram {cram_uri} --crai {crai_uri} -C --output {output_file}'
        log.info(f'Now running: {cmd}')
        p = subprocess.run(cmd, shell=True, stdout=subprocess.PIPE, stderr=subprocess.PIPE, check=True)
        self.clean_up.append(p.stdout)

        # samtools can't handle gs uris
        if cram_uri == self.cram_gs_path:
            cram_uri = self.cram_local_path
        if crai_uri == self.crai_gs_path:
            crai_uri = self.crai_local_path

        # view the INPUT cram as human readable
        cmd = f'samtools view {cram_uri} -X {crai_uri}'
        log.info(f'Now running: {cmd}')
        p = subprocess.run(cmd, shell=True, stdout=subprocess.PIPE, stderr=subprocess.PIPE, check=True)
        input_contents = p.stdout

        # view the OUTPUT cram as human readable
        cmd = f'samtools view {output_file} -X {crai_uri}'
        log.info(f'Now running: {cmd}')
        p = subprocess.run(cmd, shell=True, stdout=subprocess.PIPE, stderr=subprocess.PIPE, check=True)
        output_contents = p.stdout
        assert input_contents == output_contents

    def cram_view_with_regions(self, cram_uri, crai_uri, regions):
        cram_output = cram.view(cram=cram_uri, crai=crai_uri, regions=regions, cram_format=True)
        self.clean_up.append(cram_output)

        # view the OUTPUT cram as human readable
        cmd = f'samtools view {cram_output} -X {self.crai_local_path}'
        log.info(f'Now running: {cmd}')
        p = subprocess.Popen(cmd, shell=True, stdout=subprocess.PIPE, stderr=subprocess.PIPE)
        sam_stdout, samtools_error = p.communicate()
        return sam_stdout, samtools_error

    def run_cram_view_api_with_regions(self, cram, crai):
        for region in self.regions:
            with self.subTest(f'xsamtools view cram file:// {region}'):
                stdout, stderr = self.cram_view_with_regions(cram, crai, regions=region)
                self.assertEqual(stdout, self.regions[region]['expected_output'])

            # these don't change the output with the normal samtools command?
            # we still need to test them but...
            # TODO: make a better test for these
            for subregion in ['1', '10', '3-100']:
                with self.subTest(f'xsamtools view cram file:// {region}:{subregion}'):
                    stdout, stderr = self.cram_view_with_regions(cram, crai, regions=f'{region}:{subregion}')
                    self.assertEqual(stdout, self.regions[region]['expected_output'])

        test_regions = 'CHROMOSOME_I,CHROMOSOME_V'
        with self.subTest(f'Test xsamtools view cram with regions: "{test_regions}"'):
            stdout, stderr = self.cram_view_with_regions(cram, crai, regions=test_regions)
            self.assertEqual(stdout, (self.regions['CHROMOSOME_I']['expected_output'] +
                                      self.regions['CHROMOSOME_V']['expected_output']))

        test_regions = 'CHROMOSOME_I,CHROMOSOME_III,CHROMOSOME_IV'
        with self.subTest(f'Test xsamtools view cram with regions: "{test_regions}"'):
            stdout, stderr = self.cram_view_with_regions(cram, crai, regions=test_regions)
            self.assertEqual(stdout, (self.regions['CHROMOSOME_I']['expected_output'] +
                                      self.regions['CHROMOSOME_III']['expected_output'] +
                                      self.regions['CHROMOSOME_IV']['expected_output']))

        test_regions = 'CHROMOSOME_I,CHROMOSOME_III:1,CHROMOSOME_IV'
        with self.subTest(f'Test xsamtools view cram with regions: "{test_regions}"'):
            stdout, stderr = self.cram_view_with_regions(cram, crai, regions=test_regions)
            self.assertEqual(stdout, (self.regions['CHROMOSOME_I']['expected_output'] +
                                      self.regions['CHROMOSOME_III']['expected_output'] +
                                      self.regions['CHROMOSOME_IV']['expected_output']))

        test_regions = 'CHROMOSOME_I,CHROMOSOME_III,CHROMOSOME_IV:10-1000'
        with self.subTest(f'Test xsamtools view cram with regions: "{test_regions}"'):
            stdout, stderr = self.cram_view_with_regions(cram, crai, regions=test_regions)
            self.assertEqual(stdout, (self.regions['CHROMOSOME_I']['expected_output'] +
                                      self.regions['CHROMOSOME_III']['expected_output'] +
                                      self.regions['CHROMOSOME_IV']['expected_output']))

    def test_cram_view_cli_with_no_regions(self):
        with self.subTest('[CLI] View cram for local files (no regions).'):
            self.cram_cli(self.cram_local_path, self.crai_local_path)

        with self.subTest('[CLI] View cram for gs:// files (no regions).'):
            self.cram_cli(self.cram_gs_path, self.crai_gs_path)

    def test_cram_view_api_with_no_regions(self):
        with self.subTest('[API] View cram for local files (no regions).'):
            self.assert_cram_view_with_no_regions_generates_identical_output(self.cram_local_path, self.crai_local_path)

        with self.subTest('[API] View cram for gs:// files (no regions).'):
            self.assert_cram_view_with_no_regions_generates_identical_output(self.cram_gs_path, self.crai_gs_path)

    def test_cram_view_api_with_regions(self):
        with self.subTest('[API] View cram for local files (regions).'):
            self.run_cram_view_api_with_regions(self.cram_local_path, self.crai_local_path)

        with self.subTest('[API] View cram for gs:// files (regions).'):
            self.run_cram_view_api_with_regions(self.cram_gs_path, self.crai_gs_path)

    def test_read_crai(self):
        self.assertEqual(len(cram.get_crai_indices(self.crai_local_path)), 5)

<<<<<<< HEAD
    def test_decode_itf8_array(self):
        number_of_items_in_the_array = b'\x04'
        # these should be the bytes representations of: [1, 128, 268435456, 2 ** 32 - 1]
        array_items = b'\x01' + b'\x80\x80' + b'\xf1\x00\x00\x00\x00' + b'\xff\xff\xff\xff\xff'

        with self.subTest('Test decoding an itf8 array where "size" is the first byte.'):
            itf8_array_input_stream = io.BytesIO(number_of_items_in_the_array + array_items)
            results = cram.decode_itf8_array(itf8_array_input_stream)
            self.assertEqual(results, [1, 128, 268435456, 2 ** 32 - 1])

        with self.subTest('Test decoding an itf8 array where "size" is explicitly provided.'):
            itf8_array_input_stream = io.BytesIO(array_items)
            results = cram.decode_itf8_array(itf8_array_input_stream, size=4)
            self.assertEqual(results, [1, 128, 268435456, 2 ** 32 - 1])

=======
>>>>>>> 1aaefae0
    def test_encode_decode_itf8(self):
        for n in range(32):
            for adjust_number in (-1, 0, 1):
                original_integer = (2 ** n) + adjust_number

                # convert the integer to a bytestring, as would be written into a cram file
                num_as_bytes = cram.encode_itf8(original_integer)
                # then wrap it as a ByteIO object to mimic an open file handle to that bytestring
                readable_bytes_as_handle = io.BytesIO(num_as_bytes)
                # ensure that the decoder returns the same number we started with
                decoded_integer = cram.decode_itf8(readable_bytes_as_handle)
                self.assertEqual(original_integer, decoded_integer)

                if original_integer == 1:
                    self.assertEqual(num_as_bytes, b'\x01')
                elif original_integer == 2:
                    self.assertEqual(num_as_bytes, b'\x02')
                elif original_integer == 16:
                    self.assertEqual(num_as_bytes, b'\x10')
                elif original_integer == 128:
                    self.assertEqual(num_as_bytes, b'\x80\x80')
                elif original_integer == 16384:
                    self.assertEqual(num_as_bytes, b'\xc0@\x00')
                elif original_integer == 4194304:
                    self.assertEqual(num_as_bytes, b'\xe0@\x00\x00')
                elif original_integer == 268435456:
                    self.assertEqual(num_as_bytes, b'\xf1\x00\x00\x00\x00')
                elif original_integer == 2147483648:
                    self.assertEqual(num_as_bytes, b'\xf8\x00\x00\x00\x00')

        for i in (2**32, 2**32 + 1, 2**40):
            with self.assertRaises(ValueError):
                cram.encode_itf8(i)
        num_as_bytes = cram.encode_itf8(2 ** 32 - 1)  # this should be the highest 32-bit unsigned int allowed
        self.assertEqual(num_as_bytes, b'\xff\xff\xff\xff\xff')

<<<<<<< HEAD
=======
    def test_read_cram_file_definition(self):
        expected = {'cram': 'CRAM',
                    'major_version': 2,
                    'minor_version': 0,
                    'file_id': '-\x00\x00\x00\x00\x00\x00\x00\x00\x00\x00\x00\x00\x00\x00\x00\x00\x00\x00\x00'}
        with open(self.cram_local_path, 'rb') as f:
            cram_file_definition = cram.read_fixed_length_cram_file_definition(f)
        self.assertEqual(cram_file_definition, expected, f'{cram_file_definition} is not: {expected}')
>>>>>>> 1aaefae0

if __name__ == '__main__':
    unittest.main()<|MERGE_RESOLUTION|>--- conflicted
+++ resolved
@@ -226,7 +226,6 @@
     def test_read_crai(self):
         self.assertEqual(len(cram.get_crai_indices(self.crai_local_path)), 5)
 
-<<<<<<< HEAD
     def test_decode_itf8_array(self):
         number_of_items_in_the_array = b'\x04'
         # these should be the bytes representations of: [1, 128, 268435456, 2 ** 32 - 1]
@@ -242,8 +241,6 @@
             results = cram.decode_itf8_array(itf8_array_input_stream, size=4)
             self.assertEqual(results, [1, 128, 268435456, 2 ** 32 - 1])
 
-=======
->>>>>>> 1aaefae0
     def test_encode_decode_itf8(self):
         for n in range(32):
             for adjust_number in (-1, 0, 1):
@@ -280,8 +277,6 @@
         num_as_bytes = cram.encode_itf8(2 ** 32 - 1)  # this should be the highest 32-bit unsigned int allowed
         self.assertEqual(num_as_bytes, b'\xff\xff\xff\xff\xff')
 
-<<<<<<< HEAD
-=======
     def test_read_cram_file_definition(self):
         expected = {'cram': 'CRAM',
                     'major_version': 2,
@@ -290,7 +285,6 @@
         with open(self.cram_local_path, 'rb') as f:
             cram_file_definition = cram.read_fixed_length_cram_file_definition(f)
         self.assertEqual(cram_file_definition, expected, f'{cram_file_definition} is not: {expected}')
->>>>>>> 1aaefae0
 
 if __name__ == '__main__':
     unittest.main()