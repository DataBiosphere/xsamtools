--- conflicted
+++ resolved
@@ -8,14 +8,12 @@
 import subprocess
 import datetime
 import logging
+import signal
 import gzip
 import codecs
 
-<<<<<<< HEAD
 from collections import namedtuple
-=======
 from uuid import uuid4
->>>>>>> bed873ac
 from typing import Optional
 from urllib.request import urlretrieve
 from google.cloud.storage import Blob
