--- conflicted
+++ resolved
@@ -83,13 +83,9 @@
     cmd = f'samtools view {cram_format_arg} {cram} {crai_arg} {region_args}'
 
     log.info(f'Now running: {cmd}')
-<<<<<<< HEAD
     p = subprocess.run(cmd, shell=True, stdout=open(output, 'w'), stderr=subprocess.PIPE)
     if p.returncode:
         raise SubprocessErrorIncludeErrorMessages(p.returncode, cmd, p.stdout, p.stderr)
-=======
-    subprocess.run(cmd, shell=True, stdout=open(output, 'w'), stderr=subprocess.PIPE, check=True)
->>>>>>> 86070679
     log.debug(f'Output CRAM successfully generated at: {output}')
 
 
