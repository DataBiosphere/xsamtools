"""
Tools for working with CRAM files.

CRAM/CRAI spec here:
http://samtools.github.io/hts-specs/CRAMv3.pdf
"""
import os
import subprocess
import datetime
import logging
import gzip
import io

from collections import namedtuple
from tempfile import TemporaryDirectory
from typing import Optional, Dict, Any
from urllib.request import urlretrieve
from terra_notebook_utils import xprofile

from xsamtools import gs_utils

CramLocation = namedtuple("CramLocation", "chr alignment_start alignment_span offset slice_offset slice_size")
log = logging.getLogger(__name__)

def read_fixed_length_cram_file_definition(fh: io.BytesIO):
    """
    This definition is always the first 26 bytes of a cram file.

    From CRAM spec 3.0 (22 Jun 2020):

    -------------------------------------------------------------------------------------------------
    | Data type       Name                   Value                                                  |
    -------------------------------------------------------------------------------------------------
    | byte[4]         format magic number    CRAM (0x43 0x52 0x41 0x4d)                             |
    | unsigned byte   major format number    3 (0x3)                                                |
    | unsigned byte   minor format number    0 (0x0)                                                |
    | byte[20]        file id                CRAM file identifier (e.g. file name or SHA1 checksum) |
    -------------------------------------------------------------------------------------------------

    Valid CRAM major.minor version numbers are as follows:
        1.0 The original public CRAM release.
        2.0 The first CRAM release implemented in both Java and C; tidied up implementation vs specification
        differences in 1.0.
        2.1 Gained end of file markers; compatible with 2.0.
        3.0 Additional compression methods; header and data checksums; improvements for unsorted data.
    """
    return {
        'cram': fh.read(4).decode('utf-8'),
<<<<<<< HEAD
        'major_version': next_int(fh),
        'minor_version': next_int(fh),
        'file_id': fh.read(20).decode('utf-8')
    }

def read_cram_container_header(fh: io.BytesIO) -> Dict[str, Any]:
    """
    From an open BytesIO handle, returns a dictionary of the contents of a CRAM container header.
    The file definition is followed by one or more containers with the following header structure where the container
    content is stored in the ‘blocks’ field:
    -----------------------------------------------------------------------------------------------------------
    | Data Type      Name                        Value                                                        |
    -----------------------------------------------------------------------------------------------------------
    | INT32          length                      The sum of the lengths of all blocks in this container       |
    |                                              (headers and data); equal to the total byte length of the  |
    |                                              container minus the byte length of this header structure.  |
    | ITF-8           reference sequence id      Reference sequence identifier or:                            |
    |                                               -1 for unmapped reads                                     |
    |                                               -2 for multiple reference sequences                       |
    |                                            All slices in this container must have a reference sequence  |
    |                                              id matching this value.                                    |
    | ITF-8           reference start position   The alignment start position or 0 if the container is        |
    |                                              multiple-reference or contains unmapped unplaced reads     |
    | ITF-8           alignment span             The length of the alignment or 0 if the container is         |
    |                                              multiple-reference or contains unmapped unplaced reads.    |
    | ITF-8           number of records          Number of records in the container.                          |
    | LTF-8           record counter             1-based sequential index of records in the file/stream.      |
    | LTF-8           bases                      Number of read bases.                                        |
    | ITF-8           number of blocks           The total number of blocks in this container.                |
    | Array<ITF-8>    landmarks                  The locations of slices in this container as byte offsets    |
    |                                             from the end of this container header, used for random      |
    |                                             access indexing. The landmark count must equal the slice    |
    |                                             count.  Since the block before the first slice is the       |
    |                                             compression header, landmarks[0] is equal to the byte       |
    |                                             length of the compression header.                           |
    | INT             crc32                      CRC32 hash of the all the preceding bytes in the container.  |
    -----------------------------------------------------------------------------------------------------------
    """
    return {
        "length": int32(fh),
        "reference_sequence_id": decode_itf8(fh),
        "starting_position": decode_itf8(fh),
        "alignment_span": decode_itf8(fh),
        "number_of_records": decode_itf8(fh),
        "record_counter": decode_ltf8(fh),
        "bases": decode_ltf8(fh),
        "number_of_blocks": decode_itf8(fh),
        "landmark": decode_itf8_array(fh),
        "crc_hash": fh.read(4)
    }

def int32(fh: io.BytesIO) -> int:
    """A CRAM defined 32-bit signed integer type."""
    return int.from_bytes(fh.read(4), byteorder='little', signed=True)

def next_int(fh: io.BytesIO) -> int:
=======
        'major_version': decode_int8(fh),
        'minor_version': decode_int8(fh),
        'file_id': fh.read(20).decode('utf-8')
    }

def decode_int32(fh: io.BytesIO) -> int:
    """A CRAM defined 32-bit signed integer type."""
    return int.from_bytes(fh.read(4), byteorder='little', signed=True)

def decode_int8(fh: io.BytesIO) -> int:
>>>>>>> 7ada403f
    """
    Read a single byte as an unsigned integer.

    This data type isn't given a special name like "ITF-8" or "int32" in the spec, and is only used twice in the
    file descriptor as a special case, and as a convenience to construct other data types, like ITF-8 and LTF-8.
    """
    return int.from_bytes(fh.read(1), byteorder='little', signed=False)

def decode_itf8(fh: io.BytesIO) -> int:
    """
     * Decode int values with CRAM's ITF8 protocol.
     *
     * ITF8 encodes ints as 1 to 5 bytes depending on the highest set bit.
     *
     * (using 1-based counting)
     * If highest bit < 8:
     *      write out [bits 1-8]
     * Highest bit = 8-14:
     *      write a byte 1,0,[bits 9-14]
     *      write out [bits 1-8]
     * Highest bit = 15-21:
     *      write a byte 1,1,0,[bits 17-21]
     *      write out [bits 9-16]
     *      write out [bits 1-8]
     * Highest bit = 22-28:
     *      write a byte 1,1,1,0,[bits 25-28]
     *      write out [bits 17-24]
     *      write out [bits 9-16]
     *      write out [bits 1-8]
     * Highest bit > 28:
     *      write a byte 1,1,1,1,[bits 29-32]
     *      write out [bits 21-28]                      **** note the change in pattern here
     *      write out [bits 13-20]
     *      write out [bits 5-12]
     *      write out [bits 1-8]
    Source: https://github.com/samtools/htsjdk/blob/b24c9521958514c43a121651d1fdb2cdeb77cc0b/src/main/java/htsjdk/samtools/cram/io/ITF8.java#L12  # noqa
    """
    int1 = decode_int8(fh)

    if (int1 & 128) == 0:
        return int1

    elif (int1 & 64) == 0:
        int2 = decode_int8(fh)
        return ((int1 & 127) << 8) | int2

    elif (int1 & 32) == 0:
        int2 = decode_int8(fh)
        int3 = decode_int8(fh)
        return ((int1 & 63) << 16) | int2 << 8 | int3

    elif (int1 & 16) == 0:
        int2 = decode_int8(fh)
        int3 = decode_int8(fh)
        int4 = decode_int8(fh)
        return ((int1 & 31) << 24) | int2 << 16 | int3 << 8 | int4

    else:
        int2 = decode_int8(fh)
        int3 = decode_int8(fh)
        int4 = decode_int8(fh)
        int5 = decode_int8(fh)
        return ((int1 & 15) << 28) | int2 << 20 | int3 << 12 | int4 << 4 | (15 & int5)

def encode_itf8(num: int) -> bytes:
    """
     * Encodes int values with CRAM's ITF8 protocol.
     *
     * ITF8 encodes ints as 1 to 5 bytes depending on the highest set bit.
     *
     * (using 1-based counting)
     * If highest bit < 8:
     *      write out [bits 1-8]
     * Highest bit = 8-14:
     *      write a byte 1,0,[bits 9-14]
     *      write out [bits 1-8]
     * Highest bit = 15-21:
     *      write a byte 1,1,0,[bits 17-21]
     *      write out [bits 9-16]
     *      write out [bits 1-8]
     * Highest bit = 22-28:
     *      write a byte 1,1,1,0,[bits 25-28]
     *      write out [bits 17-24]
     *      write out [bits 9-16]
     *      write out [bits 1-8]
     * Highest bit > 28:
     *      write a byte 1,1,1,1,[bits 29-32]
     *      write out [bits 21-28]                      **** note the change in pattern here
     *      write out [bits 13-20]
     *      write out [bits 5-12]
     *      write out [bits 1-8]
    Source: https://github.com/samtools/htsjdk/blob/b24c9521958514c43a121651d1fdb2cdeb77cc0b/src/main/java/htsjdk/samtools/cram/io/ITF8.java#L12  # noqa
    """
    if num < 2 ** 7:
        integers = [num]
    elif num < 2 ** 14:
        integers = [((num >> 8) | 0x80), (num & 0xFF)]
    elif num < 2 ** 21:
        integers = [((num >> 16) | 0xC0), ((num >> 8) & 0xFF), (num & 0xFF)]
    elif num < 2 ** 28:
        integers = [((num >> 24) | 0xE0), ((num >> 16) & 0xFF), ((num >> 8) & 0xFF), (num & 0xFF)]
    elif num < 2 ** 32:
        integers = [((num >> 28) | 0xF0), ((num >> 20) & 0xFF), ((num >> 12) & 0xFF), ((num >> 4) & 0xFF), (num & 0xFF)]
    else:
        raise ValueError('Number is too large for an unsigned 32-bit integer.')
    return bytes(integers)

def decode_ltf8(fh: io.BytesIO) -> int:
    """
    Decode integer values with CRAM's LTF-8 protocol (Long Transformation Format - 8 bit).

    - LTF-8 represents a 64-bit Long Unsigned Integer (the long version of the 32-bit ITF-8).
    - LTF-8 allocates 1-9 bytes to store integers, and ITF-8 only allocates 1-5 bytes.

    Source: https://github.com/samtools/htsjdk/blob/b24c9521958514c43a121651d1fdb2cdeb77cc0b/src/main/java/htsjdk/samtools/cram/io/LTF8.java  # noqa
    """
<<<<<<< HEAD
    int1 = next_int(fh)
=======
    int1 = decode_int8(fh)
>>>>>>> 7ada403f

    # same as itf8
    if (int1 & 128) == 0:
        return int1

    # same as itf8
    elif (int1 & 64) == 0:
<<<<<<< HEAD
        int2 = next_int(fh)
=======
        int2 = decode_int8(fh)
>>>>>>> 7ada403f
        return (int1 & 127) << 8 | int2

    # same as itf8
    elif (int1 & 32) == 0:
<<<<<<< HEAD
        int2 = next_int(fh)
        int3 = next_int(fh)
=======
        int2 = decode_int8(fh)
        int3 = decode_int8(fh)
>>>>>>> 7ada403f
        return (int1 & 63) << 16 | int2 << 8 | int3

    # same as itf8
    elif (int1 & 16) == 0:
<<<<<<< HEAD
        int2 = next_int(fh)
        int3 = next_int(fh)
        int4 = next_int(fh)
=======
        int2 = decode_int8(fh)
        int3 = decode_int8(fh)
        int4 = decode_int8(fh)
>>>>>>> 7ada403f
        return (int1 & 31) << 24 | int2 << 16 | int3 << 8 | int4

    # differs from itf8; doesn't truncate 4 bytes
    elif (int1 & 8) == 0:
<<<<<<< HEAD
        int2 = next_int(fh)
        int3 = next_int(fh)
        int4 = next_int(fh)
        int5 = next_int(fh)
=======
        int2 = decode_int8(fh)
        int3 = decode_int8(fh)
        int4 = decode_int8(fh)
        int5 = decode_int8(fh)
>>>>>>> 7ada403f
        return (int1 & 15) << 32 | (0xFF & int2) << 24 | int3 << 16 | int4 << 8 | int5

    # this is where the number gets too big for itf8
    elif (int1 & 4) == 0:
<<<<<<< HEAD
        int2 = next_int(fh)
        int3 = next_int(fh)
        int4 = next_int(fh)
        int5 = next_int(fh)
        int6 = next_int(fh)
        return (int1 & 7) << 40 | (0xFF & int2) << 32 | (0xFF & int3) << 24 | (int4 << 16) | (int5 << 8) | int6

    elif (int1 & 2) == 0:
        int2 = next_int(fh)
        int3 = next_int(fh)
        int4 = next_int(fh)
        int5 = next_int(fh)
        int6 = next_int(fh)
        int7 = next_int(fh)
=======
        int2 = decode_int8(fh)
        int3 = decode_int8(fh)
        int4 = decode_int8(fh)
        int5 = decode_int8(fh)
        int6 = decode_int8(fh)
        return (int1 & 7) << 40 | (0xFF & int2) << 32 | (0xFF & int3) << 24 | (int4 << 16) | (int5 << 8) | int6

    elif (int1 & 2) == 0:
        int2 = decode_int8(fh)
        int3 = decode_int8(fh)
        int4 = decode_int8(fh)
        int5 = decode_int8(fh)
        int6 = decode_int8(fh)
        int7 = decode_int8(fh)
>>>>>>> 7ada403f
        return (int1 & 3) << 48 | (0xFF & int2) << 40 | (0xFF & int3) << 32 | \
               (0xFF & int4) << 24 | int5 << 16 | int6 << 8 | int7

    # NOTE: int1 is unused here!
    elif (int1 & 1) == 0:
<<<<<<< HEAD
        int2 = next_int(fh)
        int3 = next_int(fh)
        int4 = next_int(fh)
        int5 = next_int(fh)
        int6 = next_int(fh)
        int7 = next_int(fh)
        int8 = next_int(fh)
=======
        int2 = decode_int8(fh)
        int3 = decode_int8(fh)
        int4 = decode_int8(fh)
        int5 = decode_int8(fh)
        int6 = decode_int8(fh)
        int7 = decode_int8(fh)
        int8 = decode_int8(fh)
>>>>>>> 7ada403f
        return (0xFF & int2) << 48 | (0xFF & int3) << 40 | (0xFF & int4) << 32 | \
               (0xFF & int5) << 24 | int6 << 16 | int7 << 8 | int8

    # NOTE: int1 is also unused here!
    else:
<<<<<<< HEAD
        int2 = next_int(fh)
        int3 = next_int(fh)
        int4 = next_int(fh)
        int5 = next_int(fh)
        int6 = next_int(fh)
        int7 = next_int(fh)
        int8 = next_int(fh)
        int9 = next_int(fh)
=======
        int2 = decode_int8(fh)
        int3 = decode_int8(fh)
        int4 = decode_int8(fh)
        int5 = decode_int8(fh)
        int6 = decode_int8(fh)
        int7 = decode_int8(fh)
        int8 = decode_int8(fh)
        int9 = decode_int8(fh)
>>>>>>> 7ada403f
        return (0xFF & int2) << 56 | (0xFF & int3) << 48 | (0xFF & int4) << 40 | (0xFF & int5) << 32 | \
               (0xFF & int6) << 24 | int7 << 16 | int8 << 8 | int9

def encode_ltf8(num: int) -> bytes:
    """
    Encode integer values with CRAM's LTF-8 protocol (Long Transformation Format - 8 bit).
    LTF-8 represents a 64-bit Long Unsigned Integer (the long version of ITF-8).
    The main difference between ITF-8 and LTF-8 is the number of bytes used to encode a single value.
    LTF-8 allocates 1-9 bytes to store integers, and ITF-8 only allocates 1-5 bytes.
    Source: https://github.com/samtools/htsjdk/blob/b24c9521958514c43a121651d1fdb2cdeb77cc0b/src/main/java/htsjdk/samtools/cram/io/LTF8.java  # noqa
    """
    if num >> 7 == 0:
        integers = [num]
    elif num >> 14 == 0:
        integers = [((num >> 8) | 0x80), num & 0xFF]
    elif num >> 21 == 0:
        integers = [((num >> 16) | 0xC0), (num >> 8) & 0xFF, num & 0xFF]
    elif num >> 28 == 0:
        integers = [((num >> 24) | 0xE0), (num >> 16) & 0xFF, (num >> 8) & 0xFF, num & 0xFF]
    elif num >> 35 == 0:
        # differs from itf8; doesn't truncate 4 bytes
        integers = [((num >> 32) | 0xF0), (num >> 24) & 0xFF, (num >> 16) & 0xFF, (num >> 8) & 0xFF, num & 0xFF]
    elif num >> 42 == 0:
        # this is where the number gets too big for itf8
        integers = [((num >> 40) | 0xF8), (num >> 32) & 0xFF, (num >> 24) & 0xFF, (num >> 16) & 0xFF,
                    (num >> 8) & 0xFF, num & 0xFF]
    elif num >> 49 == 0:
        integers = [((num >> 48) | 0xFC), (num >> 40) & 0xFF, (num >> 32) & 0xFF, (num >> 24) & 0xFF,
                    (num >> 16) & 0xFF, (num >> 8) & 0xFF, num & 0xFF]
    elif num >> 56 == 0:
        # note the first byte here is constant
        integers = [0xFE, (num >> 48) & 0xFF, (num >> 40) & 0xFF, (num >> 32) & 0xFF, (num >> 24) & 0xFF,
                    (num >> 16) & 0xFF, (num >> 8) & 0xFF, num & 0xFF]
    elif num >> 64 == 0:
        # note the first byte here is constant
        integers = [0xFF, (num >> 56) & 0xFF, (num >> 48) & 0xFF, (num >> 40) & 0xFF, (num >> 32) & 0xFF,
                    (num >> 24) & 0xFF, (num >> 16) & 0xFF, (num >> 8) & 0xFF, num & 0xFF]
    else:
        raise ValueError(f'Number is too large for an unsigned 64-bit integer: {num}')
    return bytes(integers)

def decode_itf8_array(handle: io.BytesIO, size: Optional[int] = None):
    """
    Decodes an itf8 array from a BytesIO stream.

    The spec either defines the length of the expected array as the first byte of the BytesIO stream...
    OR it's explicitly in the spec (e.g. Array[4] always has a length of four), so sometimes we need to rely on the
    specification itself to document the array size and sometimes we can only determine the size from the CRAM file.
    """
    if size is None:
        size = decode_itf8(handle)
    return [decode_itf8(handle) for _ in range(size)]

def get_crai_indices(crai):
    crai_indices = []
    with open(crai, "rb") as fh:
        with gzip.GzipFile(fileobj=fh) as gzip_reader:
            with io.TextIOWrapper(gzip_reader, encoding='ascii') as reader:
                for line in reader:
                    crai_indices.append(CramLocation(*[int(d) for d in line.split("\t")]))
    return crai_indices

def download_full_gs(gs_path: str, output_filename: str = None) -> str:
    # TODO: use gs_chunked_io instead
    bucket_name, key_name = gs_path[len('gs://'):].split('/', 1)
    output_filename = output_filename if output_filename else os.path.abspath(os.path.basename(key_name))
    blob = gs_utils._blob_for_url(gs_path)
    blob.download_to_filename(output_filename)
    log.debug(f'Entire file "{gs_path}" downloaded to: {output_filename}')
    return output_filename

def format_and_check_cram(cram: str) -> str:
    if cram.startswith('file://'):
        cram = cram[len('file://'):]
    if ':' in cram:
        raise NotImplementedError(f'Unsupported schema: {cram}')
    cram = os.path.abspath(cram)
    assert os.path.exists(cram)
    return cram

def write_final_file_with_samtools(cram: str,
                                   crai: Optional[str],
                                   regions: Optional[str],
                                   cram_format: bool,
                                   output: str) -> None:
    region_args = ' '.join(regions.split(',')) if regions else ''
    cram_format_arg = '-C' if cram_format else ''
    if crai:
        crai_arg = f'-X {crai}'
    else:
        log.warning('No crai file present, this may take a while.')
        crai_arg = ''

    cmd = f'samtools view {cram_format_arg} {cram} {crai_arg} {region_args}'

    log.info(f'Now running: {cmd}')
    subprocess.run(cmd, shell=True, stdout=open(output, 'w'), stderr=subprocess.PIPE, check=True)
    log.debug(f'Output CRAM successfully generated at: {output}')

def stage(uri: str, output: str) -> None:
    """
    Make a file available locally for samtools to use.

    This also allows the file to be placed in the same folder as associated
    files, like cram and crai, which samtools can be picky about.
    """
    if uri.startswith('gs://'):
        download_full_gs(uri, output_filename=output)
    elif uri.startswith('file://'):
        if os.path.abspath(uri[len('file://'):]) != os.path.abspath(output):
            os.link(uri[len('file://'):], output)
    elif uri.startswith('http://') or uri.startswith('https://'):
        urlretrieve(uri, output)
    elif ':' not in uri:
        if os.path.abspath(uri) != os.path.abspath(output):
            os.link(uri, output)
    else:
        raise NotImplementedError(f'Unsupported format: {uri}')

def timestamped_filename(cram_format: bool) -> str:
    time_stamp = datetime.datetime.now().strftime("%Y-%m-%d-%H%M%S")
    extension = 'cram' if cram_format else 'sam'
    return os.path.abspath(f'{time_stamp}.output.{extension}')

@xprofile.profile("xsamtools cram view")
def view(cram: str,
         crai: Optional[str],
         regions: Optional[str],
         output: Optional[str] = None,
         cram_format: bool = True) -> str:
    output = output or timestamped_filename(cram_format)
    output = output[len('file://'):] if output.startswith('file://') else output
    assert ':' not in output, f'Unsupported schema for output: "{output}".\n' \
                              f'Only local file outputs are currently supported.'

    with TemporaryDirectory() as staging_dir:
        staged_cram = os.path.join(staging_dir, 'tmp.cram')
        stage(uri=cram, output=staged_cram)
        if crai:
            staged_crai = os.path.join(staging_dir, 'tmp.crai')
            stage(uri=crai, output=staged_crai)
        else:
            staged_crai = None

        write_final_file_with_samtools(staged_cram, staged_crai, regions, cram_format, output)

    return output<|MERGE_RESOLUTION|>--- conflicted
+++ resolved
@@ -22,7 +22,7 @@
 CramLocation = namedtuple("CramLocation", "chr alignment_start alignment_span offset slice_offset slice_size")
 log = logging.getLogger(__name__)
 
-def read_fixed_length_cram_file_definition(fh: io.BytesIO):
+def read_fixed_length_cram_file_definition(fh: io.BytesIO) -> Dict[str, str]:
     """
     This definition is always the first 26 bytes of a cram file.
 
@@ -46,9 +46,8 @@
     """
     return {
         'cram': fh.read(4).decode('utf-8'),
-<<<<<<< HEAD
-        'major_version': next_int(fh),
-        'minor_version': next_int(fh),
+        'major_version': decode_int8(fh),
+        'minor_version': decode_int8(fh),
         'file_id': fh.read(20).decode('utf-8')
     }
 
@@ -86,7 +85,7 @@
     -----------------------------------------------------------------------------------------------------------
     """
     return {
-        "length": int32(fh),
+        "length": decode_int32(fh),
         "reference_sequence_id": decode_itf8(fh),
         "starting_position": decode_itf8(fh),
         "alignment_span": decode_itf8(fh),
@@ -98,23 +97,11 @@
         "crc_hash": fh.read(4)
     }
 
-def int32(fh: io.BytesIO) -> int:
-    """A CRAM defined 32-bit signed integer type."""
-    return int.from_bytes(fh.read(4), byteorder='little', signed=True)
-
-def next_int(fh: io.BytesIO) -> int:
-=======
-        'major_version': decode_int8(fh),
-        'minor_version': decode_int8(fh),
-        'file_id': fh.read(20).decode('utf-8')
-    }
-
 def decode_int32(fh: io.BytesIO) -> int:
     """A CRAM defined 32-bit signed integer type."""
     return int.from_bytes(fh.read(4), byteorder='little', signed=True)
 
 def decode_int8(fh: io.BytesIO) -> int:
->>>>>>> 7ada403f
     """
     Read a single byte as an unsigned integer.
 
@@ -231,11 +218,7 @@
 
     Source: https://github.com/samtools/htsjdk/blob/b24c9521958514c43a121651d1fdb2cdeb77cc0b/src/main/java/htsjdk/samtools/cram/io/LTF8.java  # noqa
     """
-<<<<<<< HEAD
-    int1 = next_int(fh)
-=======
     int1 = decode_int8(fh)
->>>>>>> 7ada403f
 
     # same as itf8
     if (int1 & 128) == 0:
@@ -243,70 +226,32 @@
 
     # same as itf8
     elif (int1 & 64) == 0:
-<<<<<<< HEAD
-        int2 = next_int(fh)
-=======
-        int2 = decode_int8(fh)
->>>>>>> 7ada403f
+        int2 = decode_int8(fh)
         return (int1 & 127) << 8 | int2
 
     # same as itf8
     elif (int1 & 32) == 0:
-<<<<<<< HEAD
-        int2 = next_int(fh)
-        int3 = next_int(fh)
-=======
-        int2 = decode_int8(fh)
-        int3 = decode_int8(fh)
->>>>>>> 7ada403f
+        int2 = decode_int8(fh)
+        int3 = decode_int8(fh)
         return (int1 & 63) << 16 | int2 << 8 | int3
 
     # same as itf8
     elif (int1 & 16) == 0:
-<<<<<<< HEAD
-        int2 = next_int(fh)
-        int3 = next_int(fh)
-        int4 = next_int(fh)
-=======
-        int2 = decode_int8(fh)
-        int3 = decode_int8(fh)
-        int4 = decode_int8(fh)
->>>>>>> 7ada403f
+        int2 = decode_int8(fh)
+        int3 = decode_int8(fh)
+        int4 = decode_int8(fh)
         return (int1 & 31) << 24 | int2 << 16 | int3 << 8 | int4
 
     # differs from itf8; doesn't truncate 4 bytes
     elif (int1 & 8) == 0:
-<<<<<<< HEAD
-        int2 = next_int(fh)
-        int3 = next_int(fh)
-        int4 = next_int(fh)
-        int5 = next_int(fh)
-=======
-        int2 = decode_int8(fh)
-        int3 = decode_int8(fh)
-        int4 = decode_int8(fh)
-        int5 = decode_int8(fh)
->>>>>>> 7ada403f
+        int2 = decode_int8(fh)
+        int3 = decode_int8(fh)
+        int4 = decode_int8(fh)
+        int5 = decode_int8(fh)
         return (int1 & 15) << 32 | (0xFF & int2) << 24 | int3 << 16 | int4 << 8 | int5
 
     # this is where the number gets too big for itf8
     elif (int1 & 4) == 0:
-<<<<<<< HEAD
-        int2 = next_int(fh)
-        int3 = next_int(fh)
-        int4 = next_int(fh)
-        int5 = next_int(fh)
-        int6 = next_int(fh)
-        return (int1 & 7) << 40 | (0xFF & int2) << 32 | (0xFF & int3) << 24 | (int4 << 16) | (int5 << 8) | int6
-
-    elif (int1 & 2) == 0:
-        int2 = next_int(fh)
-        int3 = next_int(fh)
-        int4 = next_int(fh)
-        int5 = next_int(fh)
-        int6 = next_int(fh)
-        int7 = next_int(fh)
-=======
         int2 = decode_int8(fh)
         int3 = decode_int8(fh)
         int4 = decode_int8(fh)
@@ -321,21 +266,11 @@
         int5 = decode_int8(fh)
         int6 = decode_int8(fh)
         int7 = decode_int8(fh)
->>>>>>> 7ada403f
         return (int1 & 3) << 48 | (0xFF & int2) << 40 | (0xFF & int3) << 32 | \
                (0xFF & int4) << 24 | int5 << 16 | int6 << 8 | int7
 
     # NOTE: int1 is unused here!
     elif (int1 & 1) == 0:
-<<<<<<< HEAD
-        int2 = next_int(fh)
-        int3 = next_int(fh)
-        int4 = next_int(fh)
-        int5 = next_int(fh)
-        int6 = next_int(fh)
-        int7 = next_int(fh)
-        int8 = next_int(fh)
-=======
         int2 = decode_int8(fh)
         int3 = decode_int8(fh)
         int4 = decode_int8(fh)
@@ -343,22 +278,11 @@
         int6 = decode_int8(fh)
         int7 = decode_int8(fh)
         int8 = decode_int8(fh)
->>>>>>> 7ada403f
         return (0xFF & int2) << 48 | (0xFF & int3) << 40 | (0xFF & int4) << 32 | \
                (0xFF & int5) << 24 | int6 << 16 | int7 << 8 | int8
 
     # NOTE: int1 is also unused here!
     else:
-<<<<<<< HEAD
-        int2 = next_int(fh)
-        int3 = next_int(fh)
-        int4 = next_int(fh)
-        int5 = next_int(fh)
-        int6 = next_int(fh)
-        int7 = next_int(fh)
-        int8 = next_int(fh)
-        int9 = next_int(fh)
-=======
         int2 = decode_int8(fh)
         int3 = decode_int8(fh)
         int4 = decode_int8(fh)
@@ -367,7 +291,6 @@
         int7 = decode_int8(fh)
         int8 = decode_int8(fh)
         int9 = decode_int8(fh)
->>>>>>> 7ada403f
         return (0xFF & int2) << 56 | (0xFF & int3) << 48 | (0xFF & int4) << 40 | (0xFF & int5) << 32 | \
                (0xFF & int6) << 24 | int7 << 16 | int8 << 8 | int9
 
