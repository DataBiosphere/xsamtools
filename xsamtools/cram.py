--- conflicted
+++ resolved
@@ -17,14 +17,11 @@
 from terra_notebook_utils import xprofile
 
 from xsamtools import gs_utils
+from xsamtools.misc_utils import subprocess_w_stderr_run
 
 CramLocation = namedtuple("CramLocation", "chr alignment_start alignment_span offset slice_offset slice_size")
 log = logging.getLogger(__name__)
 
-<<<<<<< HEAD
-from xsamtools import gs_utils
-from xsamtools.misc_utils import subprocess_w_stderr_run
-=======
 def read_fixed_length_cram_file_definition(fh: io.BytesIO):
     """
     This definition is always the first 26 bytes of a cram file.
@@ -155,7 +152,6 @@
     else:
         raise ValueError('Number is too large for an unsigned 32-bit integer.')
     return bytes(integers)
->>>>>>> 1aaefae0
 
 def get_crai_indices(crai):
     crai_indices = []
