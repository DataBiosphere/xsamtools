"""
Tools for working with CRAM files.

CRAM/CRAI spec here:
http://samtools.github.io/hts-specs/CRAMv3.pdf
"""
import os
import subprocess
import datetime
import logging
<<<<<<< HEAD
import signal
import gzip
import codecs
=======
import gzip
import io
>>>>>>> 2e23f34d

from collections import namedtuple
from tempfile import TemporaryDirectory
from typing import Optional
from urllib.request import urlretrieve
from terra_notebook_utils import xprofile

<<<<<<< HEAD
CramLocation = namedtuple("CramLocation", "chr alignment_start alignment_span offset slice_offset slice_size")

pkg_root = os.path.abspath(os.path.join(os.path.dirname(__file__), '..'))
=======
from xsamtools import gs_utils

CramLocation = namedtuple("CramLocation", "chr alignment_start alignment_span offset slice_offset slice_size")
>>>>>>> 2e23f34d
log = logging.getLogger(__name__)


def get_crai_indices(crai):
    crai_indices = []
    with open(crai, "rb") as fh:
        with gzip.GzipFile(fileobj=fh) as gzip_reader:
            with io.TextIOWrapper(gzip_reader, encoding='ascii') as reader:
                for line in reader:
                    crai_indices.append(CramLocation(*[int(d) for d in line.split("\t")]))
    return crai_indices

class SubprocessErrorIncludeErrorMessages(subprocess.CalledProcessError):
    """
    CalledProcessError that also prints stderr/stdout.

    EXAMPLE:
        Traceback (most recent call last):
          File "/home/quokka/git/xsamtools/scrap.py", line 37, in <module>
            raise SubprocessErrorIncludeErrorMessages(p.returncode, cmd, p.stdout, p.stderr)
        __main__.SubprocessErrorIncludeErrorMessages: Command 'samtools view -C /home/ubuntu/xsamtools/test-cram-slicing/NWD938777.b38.irc.v1.cram -X /home/ubuntu/xsamtools/test-cram-slicing/NWD938777.b38.irc.v1.cram.crai chr1 > /home/ubuntu/xsamtools/2020-11-17-062709.output.cram' returned non-zero exit status 2.

        ERROR: b'/bin/sh: 1: cannot create /home/ubuntu/xsamtools/2020-11-17-062709.output.cram: Directory nonexistent\n'
    """
    def __str__(self):
        if self.returncode and self.returncode < 0:
            try:
                msg = f"Command '{self.cmd}' died with {signal.Signals(-self.returncode)}."
            except ValueError:
                msg = f"Command '{self.cmd}' died with unknown signal {-self.returncode}."
        else:
            msg = f"Command '{self.cmd}' returned non-zero exit status {self.returncode}."
        return f"{msg}\n\nERROR: {self.stderr}"

def get_crai_indices(crai):
    crai_indices = []
    with open(crai, "rb") as fh:
        with gzip.GzipFile(fileobj=fh) as gzip_reader:
            with codecs.getreader("ascii")(gzip_reader) as reader:
                for line in reader:
                    crai_indices.append(CramLocation(*[int(d) for d in line.split("\t")]))
    return crai_indices

def download_full_gs(gs_path: str, output_filename: str = None) -> str:
    # TODO: use gs_chunked_io instead
    bucket_name, key_name = gs_path[len('gs://'):].split('/', 1)
    output_filename = output_filename if output_filename else os.path.abspath(os.path.basename(key_name))
    blob = gs_utils._blob_for_url(gs_path)
    blob.download_to_filename(output_filename)
    log.debug(f'Entire file "{gs_path}" downloaded to: {output_filename}')
    return output_filename

def format_and_check_cram(cram: str) -> str:
    if cram.startswith('file://'):
        cram = cram[len('file://'):]
    if ':' in cram:
        raise NotImplementedError(f'Unsupported schema: {cram}')
    cram = os.path.abspath(cram)
    assert os.path.exists(cram)
    return cram

def write_final_file_with_samtools(cram: str,
                                   crai: Optional[str],
                                   regions: Optional[str],
                                   cram_format: bool,
                                   output: str) -> None:
    region_args = ' '.join(regions.split(',')) if regions else ''
    cram_format_arg = '-C' if cram_format else ''
    if crai:
        crai_arg = f'-X {crai}'
    else:
        log.warning('No crai file present, this may take a while.')
        crai_arg = ''

    cmd = f'samtools view {cram_format_arg} {cram} {crai_arg} {region_args}'

    log.info(f'Now running: {cmd}')
    p = subprocess.run(cmd, shell=True, stdout=open(output, 'w'), stderr=subprocess.PIPE)
    if p.returncode:
        raise SubprocessErrorIncludeErrorMessages(p.returncode, cmd, p.stdout, p.stderr)
    log.debug(f'Output CRAM successfully generated at: {output}')

def stage(uri: str, output: str) -> None:
    """
    Make a file available locally for samtools to use.

    This also allows the file to be placed in the same folder as associated
    files, like cram and crai, which samtools can be picky about.
    """
    if uri.startswith('gs://'):
        download_full_gs(uri, output_filename=output)
    elif uri.startswith('file://'):
        if os.path.abspath(uri[len('file://'):]) != os.path.abspath(output):
            os.link(uri[len('file://'):], output)
    elif uri.startswith('http://') or uri.startswith('https://'):
        urlretrieve(uri, output)
    elif ':' not in uri:
        if os.path.abspath(uri) != os.path.abspath(output):
            os.link(uri, output)
    else:
        raise NotImplementedError(f'Unsupported format: {uri}')

def timestamped_filename(cram_format: bool) -> str:
    time_stamp = datetime.datetime.now().strftime("%Y-%m-%d-%H%M%S")
    extension = 'cram' if cram_format else 'sam'
    return os.path.abspath(f'{time_stamp}.output.{extension}')

@xprofile.profile("xsamtools cram view")
def view(cram: str,
         crai: Optional[str],
         regions: Optional[str],
         output: Optional[str] = None,
         cram_format: bool = True) -> str:
    output = output or timestamped_filename(cram_format)
    output = output[len('file://'):] if output.startswith('file://') else output
    assert ':' not in output, f'Unsupported schema for output: "{output}".\n' \
                              f'Only local file outputs are currently supported.'

    with TemporaryDirectory() as staging_dir:
        staged_cram = os.path.join(staging_dir, 'tmp.cram')
        stage(uri=cram, output=staged_cram)
        if crai:
            staged_crai = os.path.join(staging_dir, 'tmp.crai')
            stage(uri=crai, output=staged_crai)
        else:
            staged_crai = None

        write_final_file_with_samtools(staged_cram, staged_crai, regions, cram_format, output)

    return output<|MERGE_RESOLUTION|>--- conflicted
+++ resolved
@@ -1,6 +1,6 @@
+
 """
 Tools for working with CRAM files.
-
 CRAM/CRAI spec here:
 http://samtools.github.io/hts-specs/CRAMv3.pdf
 """
@@ -8,14 +8,8 @@
 import subprocess
 import datetime
 import logging
-<<<<<<< HEAD
-import signal
-import gzip
-import codecs
-=======
 import gzip
 import io
->>>>>>> 2e23f34d
 
 from collections import namedtuple
 from tempfile import TemporaryDirectory
@@ -23,15 +17,9 @@
 from urllib.request import urlretrieve
 from terra_notebook_utils import xprofile
 
-<<<<<<< HEAD
-CramLocation = namedtuple("CramLocation", "chr alignment_start alignment_span offset slice_offset slice_size")
-
-pkg_root = os.path.abspath(os.path.join(os.path.dirname(__file__), '..'))
-=======
 from xsamtools import gs_utils
 
 CramLocation = namedtuple("CramLocation", "chr alignment_start alignment_span offset slice_offset slice_size")
->>>>>>> 2e23f34d
 log = logging.getLogger(__name__)
 
 
@@ -40,37 +28,6 @@
     with open(crai, "rb") as fh:
         with gzip.GzipFile(fileobj=fh) as gzip_reader:
             with io.TextIOWrapper(gzip_reader, encoding='ascii') as reader:
-                for line in reader:
-                    crai_indices.append(CramLocation(*[int(d) for d in line.split("\t")]))
-    return crai_indices
-
-class SubprocessErrorIncludeErrorMessages(subprocess.CalledProcessError):
-    """
-    CalledProcessError that also prints stderr/stdout.
-
-    EXAMPLE:
-        Traceback (most recent call last):
-          File "/home/quokka/git/xsamtools/scrap.py", line 37, in <module>
-            raise SubprocessErrorIncludeErrorMessages(p.returncode, cmd, p.stdout, p.stderr)
-        __main__.SubprocessErrorIncludeErrorMessages: Command 'samtools view -C /home/ubuntu/xsamtools/test-cram-slicing/NWD938777.b38.irc.v1.cram -X /home/ubuntu/xsamtools/test-cram-slicing/NWD938777.b38.irc.v1.cram.crai chr1 > /home/ubuntu/xsamtools/2020-11-17-062709.output.cram' returned non-zero exit status 2.
-
-        ERROR: b'/bin/sh: 1: cannot create /home/ubuntu/xsamtools/2020-11-17-062709.output.cram: Directory nonexistent\n'
-    """
-    def __str__(self):
-        if self.returncode and self.returncode < 0:
-            try:
-                msg = f"Command '{self.cmd}' died with {signal.Signals(-self.returncode)}."
-            except ValueError:
-                msg = f"Command '{self.cmd}' died with unknown signal {-self.returncode}."
-        else:
-            msg = f"Command '{self.cmd}' returned non-zero exit status {self.returncode}."
-        return f"{msg}\n\nERROR: {self.stderr}"
-
-def get_crai_indices(crai):
-    crai_indices = []
-    with open(crai, "rb") as fh:
-        with gzip.GzipFile(fileobj=fh) as gzip_reader:
-            with codecs.getreader("ascii")(gzip_reader) as reader:
                 for line in reader:
                     crai_indices.append(CramLocation(*[int(d) for d in line.split("\t")]))
     return crai_indices
@@ -109,9 +66,7 @@
     cmd = f'samtools view {cram_format_arg} {cram} {crai_arg} {region_args}'
 
     log.info(f'Now running: {cmd}')
-    p = subprocess.run(cmd, shell=True, stdout=open(output, 'w'), stderr=subprocess.PIPE)
-    if p.returncode:
-        raise SubprocessErrorIncludeErrorMessages(p.returncode, cmd, p.stdout, p.stderr)
+    subprocess.run(cmd, shell=True, stdout=open(output, 'w'), stderr=subprocess.PIPE, check=True)
     log.debug(f'Output CRAM successfully generated at: {output}')
 
 def stage(uri: str, output: str) -> None:
