--- conflicted
+++ resolved
@@ -6,12 +6,7 @@
 from typing import Union, Sequence
 
 from terra_notebook_utils import xprofile, drs
-
-<<<<<<< HEAD
-from xsamtools import pipes, samtools
-=======
-from xsamtools import pipes, vcf, samtools, gs_utils
->>>>>>> ef1d4301
+from xsamtools import pipes, samtools, gs_utils
 
 
 cores_available = cpu_count()
